--- conflicted
+++ resolved
@@ -40,11 +40,7 @@
 from pythontk.core_utils.module_resolver import bootstrap_package
 
 __package__ = "uitk"
-<<<<<<< HEAD
-__version__ = "1.0.39"
-=======
 __version__ = "1.0.40"
->>>>>>> 1ec15961
 
 
 DEFAULT_INCLUDE = {
